//! Fastly allows you to run WASM request handlers within a WASI-based runtime hosted on its managed edge servers. fasttime implements those runtime interfaces using wasmtime serving up your application on a local HTTP server allowing you to run you Compute@Edge applications ✨ locally on your laptop ✨.

mod backend;
#[doc(hidden)]
mod fastly_dictionary;
#[doc(hidden)]
mod fastly_http_body;
#[doc(hidden)]
mod fastly_http_req;
#[doc(hidden)]
mod fastly_http_resp;
#[doc(hidden)]
mod fastly_log;
#[doc(hidden)]
mod fastly_uap;
mod geo;
mod handler;
mod memory;

use anyhow::anyhow;
use backend::Backends;
use colored::Colorize;
use core::task::{Context, Poll};
use futures_util::{
    future::{ready, TryFutureExt},
    stream::{Stream, StreamExt, TryStreamExt},
};
use handler::Handler;
use http::{
    header::HOST,
    uri::{Authority, Scheme, Uri},
    Request, Response,
};
use hyper::{
    server::conn::AddrStream,
    service::{make_service_fn, service_fn},
    Server,
};
use notify::{watcher, DebouncedEvent, RecursiveMode, Watcher};
use rustls::internal::pemfile;
use std::{
    collections::HashMap,
    error::{Error, Error as StdError},
    fs::File,
    io::BufReader,
    path::{Path, PathBuf},
    pin::Pin,
    process::exit,
    str::FromStr,
    sync::{mpsc::channel, Arc, RwLock},
    time::{Duration, SystemTime},
};
use structopt::StructOpt;
use tokio::{
    net::{TcpListener, TcpStream},
    task::spawn_blocking,
};
use tokio_rustls::{server::TlsStream, TlsAcceptor};
use wasmtime::{Engine, Module, Store};

pub type BoxError = Box<dyn Error + Send + Sync + 'static>;
type Backend = Vec<(String, String)>;
type Dictionary = Vec<(String, HashMap<String, String>)>;

fn parse_key_value<T, U>(s: &str) -> Result<(T, U), Box<dyn StdError>>
where
    T: FromStr,
    T::Err: StdError + 'static,
    U: FromStr,
    U::Err: StdError + 'static,
{
    let pos = s
        .find(':')
        .ok_or_else(|| format!("invalid KEY:value: no `:` found in `{}`", s))?;
    Ok((s[..pos].parse()?, s[pos + 1..].parse()?))
}

fn parse_dictionary(s: &str) -> Result<(String, HashMap<String, String>), Box<dyn StdError>> {
    let (name, v) = parse_key_value::<String, String>(s)?;
    let dict: Result<HashMap<String, String>, Box<dyn StdError>> =
        v.split(',').try_fold(HashMap::default(), |mut res, el| {
            let pos = el
                .find('=')
                .ok_or_else(|| format!("invalid KEY=value: no `=` found in `{}`", el))?;
            res.insert(el[..pos].parse()?, el[pos + 1..].parse()?);
            Ok(res)
        });
    Ok((name, dict?))
}

/// ⏱️  A local Fastly Compute@Edge runtime emulator
#[derive(Debug, StructOpt)]
struct Opts {
    /// Path to a Fastly Compute@Edge .wasm file
    #[structopt(long, short, default_value = "bin/main.wasm")]
    wasm: PathBuf,
    /// Port to listen on
    #[structopt(long, short, default_value = "3000")]
    port: u16,
    /// Backend to proxy in backend-name:host format (foo:foo.org)
    #[structopt(long, short, parse(try_from_str = parse_key_value))]
    backend: Vec<(String, String)>,
    /// Edge dictionary in dictionary-name:key=value,key=value format
    #[structopt(long, short, parse(try_from_str = parse_dictionary))]
    dictionary: Vec<(String, HashMap<String, String>)>,
    #[structopt(long)]
    tls_cert: Option<PathBuf>,
    #[structopt(long)]
    tls_key: Option<PathBuf>,
    /// Watch for changes to .wasm file, reloading application when relevant
    #[structopt(long)]
    watch: bool,
}

// re-writing uri to add host and authority. fastly requests validate these are present before sending them upstream
fn rewrite_uri(
    req: Request<hyper::Body>,
    scheme: Scheme,
) -> Result<Request<hyper::Body>, BoxError> {
    let mut req = req;
    let mut uri = req.uri().clone().into_parts();
    uri.scheme = Some(scheme);

    uri.authority = req.uri().authority().cloned().or_else(|| {
        req.headers()
            .get(HOST)
            .and_then(|h| h.to_str().ok())
            .and_then(|s| match s.parse::<Authority>() {
                Ok(a) => Some(a),
                Err(e) => {
                    log::debug!("Failed to parse host header as authority: {}", e);
                    None
                }
            })
    });
    *req.uri_mut() = Uri::from_parts(uri)?;
    Ok(req)
}

struct HyperAcceptor<'a> {
    acceptor: Pin<Box<dyn Stream<Item = Result<TlsStream<TcpStream>, anyhow::Error>> + 'a>>,
}

impl hyper::server::accept::Accept for HyperAcceptor<'_> {
    type Conn = TlsStream<TcpStream>;
    type Error = anyhow::Error;

    fn poll_accept(
        mut self: Pin<&mut Self>,
        cx: &mut Context,
    ) -> Poll<Option<Result<Self::Conn, Self::Error>>> {
        Pin::new(&mut self.acceptor).poll_next(cx)
    }
}

fn load_module(
    engine: &Engine,
    file: impl AsRef<Path>,
    first_load: bool,
) -> anyhow::Result<Module> {
    // Loading a module significant amount of time depending on the size
    // of the module but only needs to happen once per application
    println!(
        "{}  {}oading module...",
        " ◌".dimmed(),
        if first_load { "L" } else { "Rel" }
    );
    let s = SystemTime::now();
    let module = Module::from_file(&engine, file)?;
    println!(
        " {} {}oaded module in {:?} ✨",
        "✔".bold().green(),
        if first_load { "L" } else { "Rel" },
        s.elapsed().unwrap_or_default()
    );
    Ok(module)
}

#[doc(hidden)]
#[derive(Clone)]
struct State {
    module: Module,
    engine: Engine,
    backend: Backend,
    dictionary: Dictionary,
}

fn tls_config(
    cert: impl AsRef<Path>,
    key: impl AsRef<Path>,
) -> Result<rustls::ServerConfig, BoxError> {
    let certs = pemfile::certs(&mut BufReader::new(File::open(cert)?));
    let key = pemfile::pkcs8_private_keys(&mut BufReader::new(File::open(key)?));
    let mut cfg = rustls::ServerConfig::new(rustls::NoClientAuth::new());
    cfg.set_single_cert(
        certs.map_err(|_| anyhow!("unable to load tls certificate"))?,
        key.map_err(|_| anyhow!("unable to load tls private key"))?[0].clone(),
    )
    .map_err(|e| anyhow!(e.to_string()))?;
    // Configure ALPN to accept HTTP/2, HTTP/1.1 in that order.
    cfg.set_protocols(&[b"h2".to_vec(), b"http/1.1".to_vec()]);
    Ok(cfg)
}

async fn run(opts: Opts) -> Result<(), BoxError> {
    let Opts {
        wasm,
        port,
        backend,
        dictionary,
        tls_cert,
        tls_key,
        watch,
    } = opts;
    let engine = Engine::default();

    let module = load_module(&engine, &wasm, true)?;

    let addr = ([127, 0, 0, 1], port).into();
    let state = Arc::new(RwLock::new(State {
        module,
        engine: engine.clone(),
        backend: backend.clone(),
        dictionary: dictionary.clone(),
    }));
    let moved_state = state.clone();
    let server: Box<dyn std::future::Future<Output = hyper::Result<()>> + std::marker::Unpin> =
        match (tls_cert, tls_key) {
            (Some(cert), Some(key)) => {
                let tls_acceptor = TlsAcceptor::from(Arc::new(tls_config(cert, key)?));
                let mut tcp = TcpListener::bind(&addr).await?;
                let acceptor = tcp
                    .incoming()
                    .map_err(|e| anyhow!(format!("Incoming tpc request failed: {}", e)))
                    .and_then(move |s| {
                        tls_acceptor
                            .accept(s)
                            .map_err(|e| anyhow!(format!("TLS Error: {:?}", e)))
                    })
                    .filter(|res| {
                        // Ignore failed accepts
                        ready(res.is_ok())
                    })
                    .boxed();
                Box::new(
                    Server::builder(HyperAcceptor { acceptor }).serve(make_service_fn(
                        move |conn: &TlsStream<TcpStream>| {
                            let state = moved_state.clone();
                            let client_ip = conn
                                .get_ref()
                                .0
                                .peer_addr()
                                .expect("Unable to client network address")
                                .ip();
                            async move {
                                Ok::<_, anyhow::Error>(service_fn(move |req| {
                                    let State {
                                        module,
                                        engine,
                                        backend,
                                        dictionary,
                                    } = state.read().unwrap().clone();

                                    async move {
                                        Ok::<Response<hyper::Body>, anyhow::Error>(
                                            spawn_blocking(move || {
                                                Handler::new(
                                                    rewrite_uri(req, Scheme::HTTPS)
                                                        .expect("invalid uri"),
                                                )
                                                .run(
                                                    &module,
                                                    Store::new(&engine),
                                                    if backend.is_empty() {
                                                        backend::default()
                                                    } else {
                                                        Box::new(backend::Proxy::new(
                                                            backend.into_iter().collect(),
                                                        ))
                                                    },
                                                    dictionary.into_iter().collect(),
                                                    client_ip,
                                                )
                                                .map_err(|e| {
                                                    log::debug!("Handler::run error: {}", e);
                                                    anyhow!(e.to_string())
                                                })
                                            })
                                            .await??,
                                        )
                                    }
                                }))
                            }
                        },
                    )))//.await?

                // println!(" {} Listening on https://{}", "●".bold().green(), addr);
                // if !backend.is_empty() {
                //     println!("   {} Backends", "❯".dimmed());
                //     for (name, host) in backend {
                //         println!("     {} > {}", name, host);
                //     }
                // }

                // server.await?
            }
            _ => {
                Box::new(Server::try_bind(&addr)?.serve(make_service_fn(
                    move |conn: &AddrStream| {
                        let state = moved_state.clone();
                        let client_ip = conn.remote_addr().ip();
                        async move {
                            Ok::<_, anyhow::Error>(service_fn(move |req| {
                                let State {
                                    module,
                                    engine,
                                    backend,
                                    dictionary,
                                } = state.read().expect("unable to lock server state").clone();
                                async move {
                                    Ok::<Response<hyper::Body>, anyhow::Error>(
                                        spawn_blocking(move || {
                                            Handler::new(
                                                rewrite_uri(req, Scheme::HTTP)
                                                    .expect("invalid uri"),
                                            )
                                            .run(
                                                &module,
                                                Store::new(&engine),
                                                if backend.is_empty() {
                                                    backend::default()
                                                } else {
                                                    Box::new(backend::Proxy::new(
                                                        backend.into_iter().collect(),
                                                    ))
                                                },
                                                dictionary.into_iter().collect(),
                                                client_ip,
                                            )
                                            .map_err(
                                                |e| {
                                                    log::debug!("Handler::run error: {}", e);
                                                    anyhow!(e.to_string())
                                                },
                                            )
                                        })
                                        .await??,
                                    )
                                }
                            }))
                        }
                    },
                )))//.await?

                // println!(" {} Listening on http://{}", "●".bold().green(), addr);
                // if !backend.is_empty() {
                //     println!("   {} Backends", "❯".dimmed());
                //     for (name, host) in backend {
                //         println!("     {} > {}", name, host);
                //     }
                // }
            }
        };

    // assign to something to prevent watch resources from being dropped
    // let _watcher = if watch {
    //     Some(monitor(&wasm, engine, state)?)
    // } else {
    //     None
    // };

    // server.await?;

    Ok(())
}

fn monitor(
    wasm: &PathBuf,
    engine: Engine,
    state: Arc<RwLock<State>>,
) -> Result<(notify::RecommendedWatcher, tokio::task::JoinHandle<()>), BoxError> {
    // For receiving events from notify's watcher
    let (tx, rx) = channel();
    // Create a watcher object, delivering debounced events. The Duration is how
    // long the watcher waits after each raw event to combine things into one
    // debounced event.
    let mut watcher = watcher(tx, Duration::from_secs(1))?;

    // Monitor the parent, because deleting the file removes the watch on some
    // platforms, but not all. So monitor the directory it's in, and then filter
    // for the specific file. Canonicalize because the watcher deals in absolute
    // paths. (Or at least it does on Linux.)
    let wasm = fs::canonicalize(wasm)?;
    let wasmdir = &wasm.parent().expect("expected parent directory to exist");
    println!(" Watching for changes...");
    watcher.watch(wasmdir, RecursiveMode::Recursive)?;

    // Unfortunately notify's watcher doesn't work with async channels, so let's
    // have a thread for the blocking read from that.
    let handle = spawn_blocking(move || loop {
        let event = rx.recv();
        match &event {
            Ok(DebouncedEvent::Chmod(path))
            | Ok(DebouncedEvent::Create(path))
            | Ok(DebouncedEvent::Rename(_, path))
            | Ok(DebouncedEvent::Remove(path))
            | Ok(DebouncedEvent::Write(path)) => {
                if *path == wasm {
                    log::trace!("notify: {:?}", event);
                    if let Ok(module) = load_module(&engine, &wasm, false) {
                        match state.write() {
                            Ok(mut guard) => guard.module = module,
                            _ => break,
                        }
                    }
                }
            }
            Err(e) => {
                log::trace!("watch error: {:?}", e);
                break;
            }
            _ => (),
        }
    });
    Ok((watcher, handle))
}

#[tokio::main]
async fn main() {
    pretty_env_logger::init();
    if let Err(e) = run(Opts::from_args()).await {
        eprintln!(" {} error: {}", "✖".bold().red(), e);
        exit(1);
    }
}

#[cfg(test)]
mod tests {
    use super::*;
    use hyper::body::{to_bytes, Body};
    use std::str;

    lazy_static::lazy_static! {
        pub (crate) static ref WASM: Option<(Engine, Module)> =
            match Path::new("./tests/app/target/wasm32-wasi/release/app.wasm") {
                path if !path.exists() => {
                    pretty_env_logger::init();
                    log::debug!("test wasm app is absent. will skip wasm tests");
                    None
                }
                path => {
                    pretty_env_logger::init();
                    log::debug!("loading wasm for test");
                    let engine = Engine::default();
                    Module::from_file(&engine, path)
                        .ok()
                        .map(|module| (engine, module))
                }
            };
    }

    pub(crate) async fn body(resp: Response<Body>) -> Result<String, BoxError> {
        Ok(str::from_utf8(&to_bytes(resp.into_body()).await?)?.to_owned())
    }

    #[test]
    fn test_rewrite_uri_http() -> Result<(), BoxError> {
        let req = Request::builder()
            .uri("/foo")
            .header(HOST, "fasttime.co")
<<<<<<< HEAD
            .body(hyper::Body::empty())?;
        let rewritten = rewrite_uri(req, Scheme::HTTP)?;
=======
            .body(Body::empty())?;
        let rewritten = rewrite_uri(req)?;
>>>>>>> 730aca7e
        assert_eq!(
            rewritten.uri().authority(),
            Some(&"fasttime.co".parse::<Authority>()?)
        );
        assert_eq!(rewritten.uri().scheme().map(Scheme::as_str), Some("http"));
        Ok(())
    }

    #[test]
    fn test_rewrite_uri_https() -> Result<(), BoxError> {
        let req = Request::builder()
            .uri("/foo")
            .header(HOST, "fasttime.co")
            .body(hyper::Body::empty())?;
        let rewritten = rewrite_uri(req, Scheme::HTTPS)?;
        assert_eq!(
            rewritten.uri().authority(),
            Some(&"fasttime.co".parse::<Authority>()?)
        );
        assert_eq!(rewritten.uri().scheme().map(Scheme::as_str), Some("https"));
        Ok(())
    }
}<|MERGE_RESOLUTION|>--- conflicted
+++ resolved
@@ -468,13 +468,8 @@
         let req = Request::builder()
             .uri("/foo")
             .header(HOST, "fasttime.co")
-<<<<<<< HEAD
-            .body(hyper::Body::empty())?;
+            .body(Body::empty())?;
         let rewritten = rewrite_uri(req, Scheme::HTTP)?;
-=======
-            .body(Body::empty())?;
-        let rewritten = rewrite_uri(req)?;
->>>>>>> 730aca7e
         assert_eq!(
             rewritten.uri().authority(),
             Some(&"fasttime.co".parse::<Authority>()?)
